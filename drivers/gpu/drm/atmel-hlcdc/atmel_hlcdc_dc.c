/*
 * Copyright (C) 2014 Traphandler
 * Copyright (C) 2014 Free Electrons
 * Copyright (C) 2014 Atmel
 *
 * Author: Jean-Jacques Hiblot <jjhiblot@traphandler.com>
 * Author: Boris BREZILLON <boris.brezillon@free-electrons.com>
 *
 * This program is free software; you can redistribute it and/or modify it
 * under the terms of the GNU General Public License version 2 as published by
 * the Free Software Foundation.
 *
 * This program is distributed in the hope that it will be useful, but WITHOUT
 * ANY WARRANTY; without even the implied warranty of MERCHANTABILITY or
 * FITNESS FOR A PARTICULAR PURPOSE.  See the GNU General Public License for
 * more details.
 *
 * You should have received a copy of the GNU General Public License along with
 * this program.  If not, see <http://www.gnu.org/licenses/>.
 */

#include <linux/clk.h>
#include <linux/irq.h>
#include <linux/irqchip.h>
#include <linux/module.h>
#include <linux/pm_runtime.h>

#include "atmel_hlcdc_dc.h"

#define ATMEL_HLCDC_LAYER_IRQS_OFFSET		8

static const struct atmel_hlcdc_layer_desc atmel_hlcdc_at91sam9n12_layers[] = {
	{
		.name = "base",
		.formats = &atmel_hlcdc_plane_rgb_formats,
		.regs_offset = 0x40,
		.id = 0,
		.type = ATMEL_HLCDC_BASE_LAYER,
		.cfgs_offset = 0x2c,
		.layout = {
			.xstride = { 2 },
			.default_color = 3,
			.general_config = 4,
		},
		.clut_offset = 0x400,
	},
};

static const struct atmel_hlcdc_dc_desc atmel_hlcdc_dc_at91sam9n12 = {
	.min_width = 0,
	.min_height = 0,
	.max_width = 1280,
	.max_height = 860,
	.max_spw = 0x3f,
	.max_vpw = 0x3f,
	.max_hpw = 0xff,
	.conflicting_output_formats = true,
	.nlayers = ARRAY_SIZE(atmel_hlcdc_at91sam9n12_layers),
	.layers = atmel_hlcdc_at91sam9n12_layers,
};

static const struct atmel_hlcdc_layer_desc atmel_hlcdc_at91sam9x5_layers[] = {
	{
		.name = "base",
		.formats = &atmel_hlcdc_plane_rgb_formats,
		.regs_offset = 0x40,
		.id = 0,
		.type = ATMEL_HLCDC_BASE_LAYER,
		.cfgs_offset = 0x2c,
		.layout = {
			.xstride = { 2 },
			.default_color = 3,
			.general_config = 4,
			.disc_pos = 5,
			.disc_size = 6,
		},
		.clut_offset = 0x400,
	},
	{
		.name = "overlay1",
		.formats = &atmel_hlcdc_plane_rgb_formats,
		.regs_offset = 0x100,
		.id = 1,
		.type = ATMEL_HLCDC_OVERLAY_LAYER,
		.cfgs_offset = 0x2c,
		.layout = {
			.pos = 2,
			.size = 3,
			.xstride = { 4 },
			.pstride = { 5 },
			.default_color = 6,
			.chroma_key = 7,
			.chroma_key_mask = 8,
			.general_config = 9,
		},
		.clut_offset = 0x800,
	},
	{
		.name = "high-end-overlay",
		.formats = &atmel_hlcdc_plane_rgb_and_yuv_formats,
		.regs_offset = 0x280,
		.id = 2,
		.type = ATMEL_HLCDC_OVERLAY_LAYER,
		.cfgs_offset = 0x4c,
		.layout = {
			.pos = 2,
			.size = 3,
			.memsize = 4,
			.xstride = { 5, 7 },
			.pstride = { 6, 8 },
			.default_color = 9,
			.chroma_key = 10,
			.chroma_key_mask = 11,
			.general_config = 12,
			.scaler_config = 13,
			.csc = 14,
		},
		.clut_offset = 0x1000,
	},
	{
		.name = "cursor",
		.formats = &atmel_hlcdc_plane_rgb_formats,
		.regs_offset = 0x340,
		.id = 3,
		.type = ATMEL_HLCDC_CURSOR_LAYER,
		.max_width = 128,
		.max_height = 128,
		.cfgs_offset = 0x2c,
		.layout = {
			.pos = 2,
			.size = 3,
			.xstride = { 4 },
			.default_color = 6,
			.chroma_key = 7,
			.chroma_key_mask = 8,
			.general_config = 9,
		},
		.clut_offset = 0x1400,
	},
};

static const struct atmel_hlcdc_dc_desc atmel_hlcdc_dc_at91sam9x5 = {
	.min_width = 0,
	.min_height = 0,
	.max_width = 800,
	.max_height = 600,
	.max_spw = 0x3f,
	.max_vpw = 0x3f,
	.max_hpw = 0xff,
	.conflicting_output_formats = true,
	.nlayers = ARRAY_SIZE(atmel_hlcdc_at91sam9x5_layers),
	.layers = atmel_hlcdc_at91sam9x5_layers,
};

static const struct atmel_hlcdc_layer_desc atmel_hlcdc_sama5d3_layers[] = {
	{
		.name = "base",
		.formats = &atmel_hlcdc_plane_rgb_formats,
		.regs_offset = 0x40,
		.id = 0,
		.type = ATMEL_HLCDC_BASE_LAYER,
		.cfgs_offset = 0x2c,
		.layout = {
			.xstride = { 2 },
			.default_color = 3,
			.general_config = 4,
			.disc_pos = 5,
			.disc_size = 6,
		},
		.clut_offset = 0x600,
	},
	{
		.name = "overlay1",
		.formats = &atmel_hlcdc_plane_rgb_formats,
		.regs_offset = 0x140,
		.id = 1,
		.type = ATMEL_HLCDC_OVERLAY_LAYER,
		.cfgs_offset = 0x2c,
		.layout = {
			.pos = 2,
			.size = 3,
			.xstride = { 4 },
			.pstride = { 5 },
			.default_color = 6,
			.chroma_key = 7,
			.chroma_key_mask = 8,
			.general_config = 9,
		},
		.clut_offset = 0xa00,
	},
	{
		.name = "overlay2",
		.formats = &atmel_hlcdc_plane_rgb_formats,
		.regs_offset = 0x240,
		.id = 2,
		.type = ATMEL_HLCDC_OVERLAY_LAYER,
		.cfgs_offset = 0x2c,
		.layout = {
			.pos = 2,
			.size = 3,
			.xstride = { 4 },
			.pstride = { 5 },
			.default_color = 6,
			.chroma_key = 7,
			.chroma_key_mask = 8,
			.general_config = 9,
		},
		.clut_offset = 0xe00,
	},
	{
		.name = "high-end-overlay",
		.formats = &atmel_hlcdc_plane_rgb_and_yuv_formats,
		.regs_offset = 0x340,
		.id = 3,
		.type = ATMEL_HLCDC_OVERLAY_LAYER,
		.cfgs_offset = 0x4c,
		.layout = {
			.pos = 2,
			.size = 3,
			.memsize = 4,
			.xstride = { 5, 7 },
			.pstride = { 6, 8 },
			.default_color = 9,
			.chroma_key = 10,
			.chroma_key_mask = 11,
			.general_config = 12,
			.scaler_config = 13,
			.phicoeffs = {
				.x = 17,
				.y = 33,
			},
			.csc = 14,
		},
		.clut_offset = 0x1200,
	},
	{
		.name = "cursor",
		.formats = &atmel_hlcdc_plane_rgb_formats,
		.regs_offset = 0x440,
		.id = 4,
		.type = ATMEL_HLCDC_CURSOR_LAYER,
		.max_width = 128,
		.max_height = 128,
		.cfgs_offset = 0x2c,
		.layout = {
			.pos = 2,
			.size = 3,
			.xstride = { 4 },
			.pstride = { 5 },
			.default_color = 6,
			.chroma_key = 7,
			.chroma_key_mask = 8,
			.general_config = 9,
			.scaler_config = 13,
		},
		.clut_offset = 0x1600,
	},
};

static const struct atmel_hlcdc_dc_desc atmel_hlcdc_dc_sama5d3 = {
	.min_width = 0,
	.min_height = 0,
	.max_width = 2048,
	.max_height = 2048,
	.max_spw = 0x3f,
	.max_vpw = 0x3f,
	.max_hpw = 0x1ff,
	.conflicting_output_formats = true,
	.nlayers = ARRAY_SIZE(atmel_hlcdc_sama5d3_layers),
	.layers = atmel_hlcdc_sama5d3_layers,
};

static const struct atmel_hlcdc_layer_desc atmel_hlcdc_sama5d4_layers[] = {
	{
		.name = "base",
		.formats = &atmel_hlcdc_plane_rgb_formats,
		.regs_offset = 0x40,
		.id = 0,
		.type = ATMEL_HLCDC_BASE_LAYER,
		.cfgs_offset = 0x2c,
		.layout = {
			.xstride = { 2 },
			.default_color = 3,
			.general_config = 4,
			.disc_pos = 5,
			.disc_size = 6,
		},
		.clut_offset = 0x600,
	},
	{
		.name = "overlay1",
		.formats = &atmel_hlcdc_plane_rgb_formats,
		.regs_offset = 0x140,
		.id = 1,
		.type = ATMEL_HLCDC_OVERLAY_LAYER,
		.cfgs_offset = 0x2c,
		.layout = {
			.pos = 2,
			.size = 3,
			.xstride = { 4 },
			.pstride = { 5 },
			.default_color = 6,
			.chroma_key = 7,
			.chroma_key_mask = 8,
			.general_config = 9,
		},
		.clut_offset = 0xa00,
	},
	{
		.name = "overlay2",
		.formats = &atmel_hlcdc_plane_rgb_formats,
		.regs_offset = 0x240,
		.id = 2,
		.type = ATMEL_HLCDC_OVERLAY_LAYER,
		.cfgs_offset = 0x2c,
		.layout = {
			.pos = 2,
			.size = 3,
			.xstride = { 4 },
			.pstride = { 5 },
			.default_color = 6,
			.chroma_key = 7,
			.chroma_key_mask = 8,
			.general_config = 9,
		},
		.clut_offset = 0xe00,
	},
	{
		.name = "high-end-overlay",
		.formats = &atmel_hlcdc_plane_rgb_and_yuv_formats,
		.regs_offset = 0x340,
		.id = 3,
		.type = ATMEL_HLCDC_OVERLAY_LAYER,
		.cfgs_offset = 0x4c,
		.layout = {
			.pos = 2,
			.size = 3,
			.memsize = 4,
			.xstride = { 5, 7 },
			.pstride = { 6, 8 },
			.default_color = 9,
			.chroma_key = 10,
			.chroma_key_mask = 11,
			.general_config = 12,
			.scaler_config = 13,
			.phicoeffs = {
				.x = 17,
				.y = 33,
			},
			.csc = 14,
		},
		.clut_offset = 0x1200,
	},
};

static const struct atmel_hlcdc_dc_desc atmel_hlcdc_dc_sama5d4 = {
	.min_width = 0,
	.min_height = 0,
	.max_width = 2048,
	.max_height = 2048,
	.max_spw = 0xff,
	.max_vpw = 0xff,
	.max_hpw = 0x3ff,
	.nlayers = ARRAY_SIZE(atmel_hlcdc_sama5d4_layers),
	.layers = atmel_hlcdc_sama5d4_layers,
};
static const struct of_device_id atmel_hlcdc_of_match[] = {
	{
		.compatible = "atmel,at91sam9n12-hlcdc",
		.data = &atmel_hlcdc_dc_at91sam9n12,
	},
	{
		.compatible = "atmel,at91sam9x5-hlcdc",
		.data = &atmel_hlcdc_dc_at91sam9x5,
	},
	{
		.compatible = "atmel,sama5d2-hlcdc",
		.data = &atmel_hlcdc_dc_sama5d4,
	},
	{
		.compatible = "atmel,sama5d3-hlcdc",
		.data = &atmel_hlcdc_dc_sama5d3,
	},
	{
		.compatible = "atmel,sama5d4-hlcdc",
		.data = &atmel_hlcdc_dc_sama5d4,
	},
	{ /* sentinel */ },
};
MODULE_DEVICE_TABLE(of, atmel_hlcdc_of_match);

enum drm_mode_status
atmel_hlcdc_dc_mode_valid(struct atmel_hlcdc_dc *dc,
			  const struct drm_display_mode *mode)
{
	int vfront_porch = mode->vsync_start - mode->vdisplay;
	int vback_porch = mode->vtotal - mode->vsync_end;
	int vsync_len = mode->vsync_end - mode->vsync_start;
	int hfront_porch = mode->hsync_start - mode->hdisplay;
	int hback_porch = mode->htotal - mode->hsync_end;
	int hsync_len = mode->hsync_end - mode->hsync_start;

	if (hsync_len > dc->desc->max_spw + 1 || hsync_len < 1)
		return MODE_HSYNC;

	if (vsync_len > dc->desc->max_spw + 1 || vsync_len < 1)
		return MODE_VSYNC;

	if (hfront_porch > dc->desc->max_hpw + 1 || hfront_porch < 1 ||
	    hback_porch > dc->desc->max_hpw + 1 || hback_porch < 1 ||
	    mode->hdisplay < 1)
		return MODE_H_ILLEGAL;

	if (vfront_porch > dc->desc->max_vpw + 1 || vfront_porch < 1 ||
	    vback_porch > dc->desc->max_vpw || vback_porch < 0 ||
	    mode->vdisplay < 1)
		return MODE_V_ILLEGAL;

	return MODE_OK;
}

static void atmel_hlcdc_layer_irq(struct atmel_hlcdc_layer *layer)
{
	if (!layer)
		return;

	if (layer->desc->type == ATMEL_HLCDC_BASE_LAYER ||
	    layer->desc->type == ATMEL_HLCDC_OVERLAY_LAYER ||
	    layer->desc->type == ATMEL_HLCDC_CURSOR_LAYER)
		atmel_hlcdc_plane_irq(atmel_hlcdc_layer_to_plane(layer));
}

static irqreturn_t atmel_hlcdc_dc_irq_handler(int irq, void *data)
{
	struct drm_device *dev = data;
	struct atmel_hlcdc_dc *dc = dev->dev_private;
	unsigned long status;
	unsigned int imr, isr;
	int i;

	regmap_read(dc->hlcdc->regmap, ATMEL_HLCDC_IMR, &imr);
	regmap_read(dc->hlcdc->regmap, ATMEL_HLCDC_ISR, &isr);
	status = imr & isr;
	if (!status)
		return IRQ_NONE;

	if (status & ATMEL_HLCDC_SOF)
		atmel_hlcdc_crtc_irq(dc->crtc);

	for (i = 0; i < ATMEL_HLCDC_MAX_LAYERS; i++) {
		if (ATMEL_HLCDC_LAYER_STATUS(i) & status)
			atmel_hlcdc_layer_irq(dc->layers[i]);
	}

	return IRQ_HANDLED;
}

static struct drm_framebuffer *atmel_hlcdc_fb_create(struct drm_device *dev,
		struct drm_file *file_priv, const struct drm_mode_fb_cmd2 *mode_cmd)
{
	return drm_gem_fb_create(dev, file_priv, mode_cmd);
<<<<<<< HEAD
}

static void atmel_hlcdc_fb_output_poll_changed(struct drm_device *dev)
{
	struct atmel_hlcdc_dc *dc = dev->dev_private;

	drm_fbdev_cma_hotplug_event(dc->fbdev);
=======
>>>>>>> 661e50bc
}

struct atmel_hlcdc_dc_commit {
	struct work_struct work;
	struct drm_device *dev;
	struct drm_atomic_state *state;
};

static void
atmel_hlcdc_dc_atomic_complete(struct atmel_hlcdc_dc_commit *commit)
{
	struct drm_device *dev = commit->dev;
	struct atmel_hlcdc_dc *dc = dev->dev_private;
	struct drm_atomic_state *old_state = commit->state;

	/* Apply the atomic update. */
	drm_atomic_helper_commit_modeset_disables(dev, old_state);
	drm_atomic_helper_commit_planes(dev, old_state, 0);
	drm_atomic_helper_commit_modeset_enables(dev, old_state);

	drm_atomic_helper_wait_for_vblanks(dev, old_state);

	drm_atomic_helper_cleanup_planes(dev, old_state);

	drm_atomic_state_put(old_state);

	/* Complete the commit, wake up any waiter. */
	spin_lock(&dc->commit.wait.lock);
	dc->commit.pending = false;
	wake_up_all_locked(&dc->commit.wait);
	spin_unlock(&dc->commit.wait.lock);

	kfree(commit);
}

static void atmel_hlcdc_dc_atomic_work(struct work_struct *work)
{
	struct atmel_hlcdc_dc_commit *commit =
		container_of(work, struct atmel_hlcdc_dc_commit, work);

	atmel_hlcdc_dc_atomic_complete(commit);
}

static int atmel_hlcdc_dc_atomic_commit(struct drm_device *dev,
					struct drm_atomic_state *state,
					bool async)
{
	struct atmel_hlcdc_dc *dc = dev->dev_private;
	struct atmel_hlcdc_dc_commit *commit;
	int ret;

	ret = drm_atomic_helper_prepare_planes(dev, state);
	if (ret)
		return ret;

	/* Allocate the commit object. */
	commit = kzalloc(sizeof(*commit), GFP_KERNEL);
	if (!commit) {
		ret = -ENOMEM;
		goto error;
	}

	INIT_WORK(&commit->work, atmel_hlcdc_dc_atomic_work);
	commit->dev = dev;
	commit->state = state;

	spin_lock(&dc->commit.wait.lock);
	ret = wait_event_interruptible_locked(dc->commit.wait,
					      !dc->commit.pending);
	if (ret == 0)
		dc->commit.pending = true;
	spin_unlock(&dc->commit.wait.lock);

	if (ret)
		goto err_free;

	/* We have our own synchronization through the commit lock. */
	BUG_ON(drm_atomic_helper_swap_state(state, false) < 0);

	/* Swap state succeeded, this is the point of no return. */
	drm_atomic_state_get(state);
	if (async)
		queue_work(dc->wq, &commit->work);
	else
		atmel_hlcdc_dc_atomic_complete(commit);

	return 0;

err_free:
	kfree(commit);
error:
	drm_atomic_helper_cleanup_planes(dev, state);
	return ret;
}

static const struct drm_mode_config_funcs mode_config_funcs = {
	.fb_create = atmel_hlcdc_fb_create,
	.output_poll_changed = drm_fb_helper_output_poll_changed,
	.atomic_check = drm_atomic_helper_check,
	.atomic_commit = atmel_hlcdc_dc_atomic_commit,
};

static int atmel_hlcdc_dc_modeset_init(struct drm_device *dev)
{
	struct atmel_hlcdc_dc *dc = dev->dev_private;
	int ret;

	drm_mode_config_init(dev);

	ret = atmel_hlcdc_create_outputs(dev);
	if (ret) {
		dev_err(dev->dev, "failed to create HLCDC outputs: %d\n", ret);
		return ret;
	}

	ret = atmel_hlcdc_create_planes(dev);
	if (ret) {
		dev_err(dev->dev, "failed to create planes: %d\n", ret);
		return ret;
	}

	ret = atmel_hlcdc_crtc_create(dev);
	if (ret) {
		dev_err(dev->dev, "failed to create crtc\n");
		return ret;
	}

	dev->mode_config.min_width = dc->desc->min_width;
	dev->mode_config.min_height = dc->desc->min_height;
	dev->mode_config.max_width = dc->desc->max_width;
	dev->mode_config.max_height = dc->desc->max_height;
	dev->mode_config.funcs = &mode_config_funcs;

	return 0;
}

static int atmel_hlcdc_dc_load(struct drm_device *dev)
{
	struct platform_device *pdev = to_platform_device(dev->dev);
	const struct of_device_id *match;
	struct atmel_hlcdc_dc *dc;
	int ret;

	match = of_match_node(atmel_hlcdc_of_match, dev->dev->parent->of_node);
	if (!match) {
		dev_err(&pdev->dev, "invalid compatible string\n");
		return -ENODEV;
	}

	if (!match->data) {
		dev_err(&pdev->dev, "invalid hlcdc description\n");
		return -EINVAL;
	}

	dc = devm_kzalloc(dev->dev, sizeof(*dc), GFP_KERNEL);
	if (!dc)
		return -ENOMEM;

	dc->wq = alloc_ordered_workqueue("atmel-hlcdc-dc", 0);
	if (!dc->wq)
		return -ENOMEM;

	init_waitqueue_head(&dc->commit.wait);
	dc->desc = match->data;
	dc->hlcdc = dev_get_drvdata(dev->dev->parent);
	dev->dev_private = dc;

	ret = clk_prepare_enable(dc->hlcdc->periph_clk);
	if (ret) {
		dev_err(dev->dev, "failed to enable periph_clk\n");
		goto err_destroy_wq;
	}

	pm_runtime_enable(dev->dev);

	ret = drm_vblank_init(dev, 1);
	if (ret < 0) {
		dev_err(dev->dev, "failed to initialize vblank\n");
		goto err_periph_clk_disable;
	}

	ret = atmel_hlcdc_dc_modeset_init(dev);
	if (ret < 0) {
		dev_err(dev->dev, "failed to initialize mode setting\n");
		goto err_periph_clk_disable;
	}

	drm_mode_config_reset(dev);

	pm_runtime_get_sync(dev->dev);
	ret = drm_irq_install(dev, dc->hlcdc->irq);
	pm_runtime_put_sync(dev->dev);
	if (ret < 0) {
		dev_err(dev->dev, "failed to install IRQ handler\n");
		goto err_periph_clk_disable;
	}

	platform_set_drvdata(pdev, dev);

	drm_fb_cma_fbdev_init(dev, 24, 0);

	drm_kms_helper_poll_init(dev);

	return 0;

err_periph_clk_disable:
	pm_runtime_disable(dev->dev);
	clk_disable_unprepare(dc->hlcdc->periph_clk);

err_destroy_wq:
	destroy_workqueue(dc->wq);

	return ret;
}

static void atmel_hlcdc_dc_unload(struct drm_device *dev)
{
	struct atmel_hlcdc_dc *dc = dev->dev_private;

	drm_fb_cma_fbdev_fini(dev);
	flush_workqueue(dc->wq);
	drm_kms_helper_poll_fini(dev);
	drm_mode_config_cleanup(dev);

	pm_runtime_get_sync(dev->dev);
	drm_irq_uninstall(dev);
	pm_runtime_put_sync(dev->dev);

	dev->dev_private = NULL;

	pm_runtime_disable(dev->dev);
	clk_disable_unprepare(dc->hlcdc->periph_clk);
	destroy_workqueue(dc->wq);
}

static int atmel_hlcdc_dc_irq_postinstall(struct drm_device *dev)
{
	struct atmel_hlcdc_dc *dc = dev->dev_private;
	unsigned int cfg = 0;
	int i;

	/* Enable interrupts on activated layers */
	for (i = 0; i < ATMEL_HLCDC_MAX_LAYERS; i++) {
		if (dc->layers[i])
			cfg |= ATMEL_HLCDC_LAYER_STATUS(i);
	}

	regmap_write(dc->hlcdc->regmap, ATMEL_HLCDC_IER, cfg);

	return 0;
}

static void atmel_hlcdc_dc_irq_uninstall(struct drm_device *dev)
{
	struct atmel_hlcdc_dc *dc = dev->dev_private;
	unsigned int isr;

	regmap_write(dc->hlcdc->regmap, ATMEL_HLCDC_IDR, 0xffffffff);
	regmap_read(dc->hlcdc->regmap, ATMEL_HLCDC_ISR, &isr);
}

DEFINE_DRM_GEM_CMA_FOPS(fops);

static struct drm_driver atmel_hlcdc_dc_driver = {
	.driver_features = DRIVER_HAVE_IRQ | DRIVER_GEM |
			   DRIVER_MODESET | DRIVER_PRIME |
			   DRIVER_ATOMIC,
	.lastclose = drm_fb_helper_lastclose,
	.irq_handler = atmel_hlcdc_dc_irq_handler,
	.irq_preinstall = atmel_hlcdc_dc_irq_uninstall,
	.irq_postinstall = atmel_hlcdc_dc_irq_postinstall,
	.irq_uninstall = atmel_hlcdc_dc_irq_uninstall,
	.gem_free_object_unlocked = drm_gem_cma_free_object,
	.gem_vm_ops = &drm_gem_cma_vm_ops,
	.prime_handle_to_fd = drm_gem_prime_handle_to_fd,
	.prime_fd_to_handle = drm_gem_prime_fd_to_handle,
	.gem_prime_import = drm_gem_prime_import,
	.gem_prime_export = drm_gem_prime_export,
	.gem_prime_get_sg_table = drm_gem_cma_prime_get_sg_table,
	.gem_prime_import_sg_table = drm_gem_cma_prime_import_sg_table,
	.gem_prime_vmap = drm_gem_cma_prime_vmap,
	.gem_prime_vunmap = drm_gem_cma_prime_vunmap,
	.gem_prime_mmap = drm_gem_cma_prime_mmap,
	.dumb_create = drm_gem_cma_dumb_create,
	.fops = &fops,
	.name = "atmel-hlcdc",
	.desc = "Atmel HLCD Controller DRM",
	.date = "20141504",
	.major = 1,
	.minor = 0,
};

static int atmel_hlcdc_dc_drm_probe(struct platform_device *pdev)
{
	struct drm_device *ddev;
	int ret;

	ddev = drm_dev_alloc(&atmel_hlcdc_dc_driver, &pdev->dev);
	if (IS_ERR(ddev))
		return PTR_ERR(ddev);

	ret = atmel_hlcdc_dc_load(ddev);
	if (ret)
		goto err_unref;

	ret = drm_dev_register(ddev, 0);
	if (ret)
		goto err_unload;

	return 0;

err_unload:
	atmel_hlcdc_dc_unload(ddev);

err_unref:
	drm_dev_unref(ddev);

	return ret;
}

static int atmel_hlcdc_dc_drm_remove(struct platform_device *pdev)
{
	struct drm_device *ddev = platform_get_drvdata(pdev);

	drm_dev_unregister(ddev);
	atmel_hlcdc_dc_unload(ddev);
	drm_dev_unref(ddev);

	return 0;
}

#ifdef CONFIG_PM_SLEEP
static int atmel_hlcdc_dc_drm_suspend(struct device *dev)
{
	struct drm_device *drm_dev = dev_get_drvdata(dev);
	struct atmel_hlcdc_dc *dc = drm_dev->dev_private;
	struct regmap *regmap = dc->hlcdc->regmap;
	struct drm_atomic_state *state;

	state = drm_atomic_helper_suspend(drm_dev);
	if (IS_ERR(state))
		return PTR_ERR(state);

	dc->suspend.state = state;

	regmap_read(regmap, ATMEL_HLCDC_IMR, &dc->suspend.imr);
	regmap_write(regmap, ATMEL_HLCDC_IDR, dc->suspend.imr);
	clk_disable_unprepare(dc->hlcdc->periph_clk);

	return 0;
}

static int atmel_hlcdc_dc_drm_resume(struct device *dev)
{
	struct drm_device *drm_dev = dev_get_drvdata(dev);
	struct atmel_hlcdc_dc *dc = drm_dev->dev_private;

	clk_prepare_enable(dc->hlcdc->periph_clk);
	regmap_write(dc->hlcdc->regmap, ATMEL_HLCDC_IER, dc->suspend.imr);

	return drm_atomic_helper_resume(drm_dev, dc->suspend.state);
}
#endif

static SIMPLE_DEV_PM_OPS(atmel_hlcdc_dc_drm_pm_ops,
		atmel_hlcdc_dc_drm_suspend, atmel_hlcdc_dc_drm_resume);

static const struct of_device_id atmel_hlcdc_dc_of_match[] = {
	{ .compatible = "atmel,hlcdc-display-controller" },
	{ },
};

static struct platform_driver atmel_hlcdc_dc_platform_driver = {
	.probe	= atmel_hlcdc_dc_drm_probe,
	.remove	= atmel_hlcdc_dc_drm_remove,
	.driver	= {
		.name	= "atmel-hlcdc-display-controller",
		.pm	= &atmel_hlcdc_dc_drm_pm_ops,
		.of_match_table = atmel_hlcdc_dc_of_match,
	},
};
module_platform_driver(atmel_hlcdc_dc_platform_driver);

MODULE_AUTHOR("Jean-Jacques Hiblot <jjhiblot@traphandler.com>");
MODULE_AUTHOR("Boris Brezillon <boris.brezillon@free-electrons.com>");
MODULE_DESCRIPTION("Atmel HLCDC Display Controller DRM Driver");
MODULE_LICENSE("GPL");
MODULE_ALIAS("platform:atmel-hlcdc-dc");<|MERGE_RESOLUTION|>--- conflicted
+++ resolved
@@ -459,16 +459,6 @@
 		struct drm_file *file_priv, const struct drm_mode_fb_cmd2 *mode_cmd)
 {
 	return drm_gem_fb_create(dev, file_priv, mode_cmd);
-<<<<<<< HEAD
-}
-
-static void atmel_hlcdc_fb_output_poll_changed(struct drm_device *dev)
-{
-	struct atmel_hlcdc_dc *dc = dev->dev_private;
-
-	drm_fbdev_cma_hotplug_event(dc->fbdev);
-=======
->>>>>>> 661e50bc
 }
 
 struct atmel_hlcdc_dc_commit {
