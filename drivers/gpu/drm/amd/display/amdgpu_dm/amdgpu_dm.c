--- conflicted
+++ resolved
@@ -4510,17 +4510,9 @@
 	 * so we can put the GPU into runtime suspend if we're not driving any
 	 * displays anymore
 	 */
-<<<<<<< HEAD
-	pm_runtime_mark_last_busy(dev->dev);
-	for_each_oldnew_crtc_in_state(state, crtc, old_crtc_state, new_crtc_state, i) {
-		if (old_crtc_state->active && !new_crtc_state->active)
-			pm_runtime_put_autosuspend(dev->dev);
-	}
-=======
 	for (i = 0; i < crtc_disable_count; i++)
 		pm_runtime_put_autosuspend(dev->dev);
 	pm_runtime_mark_last_busy(dev->dev);
->>>>>>> e7ad3dc9
 }
 
 
