--- conflicted
+++ resolved
@@ -2024,13 +2024,8 @@
 	if (ret)
 		return ret;
 
-<<<<<<< HEAD
-	dev_dbg(dev, "parsing endpoint %s, interface %u\n",
-		to_of_node(fwnode)->full_name, vep.base.port);
-=======
 	dev_dbg(dev, "parsing endpoint %pOF, interface %u\n",
 		to_of_node(fwnode), vep.base.port);
->>>>>>> bb176f67
 
 	switch (vep.base.port) {
 	case ISP_OF_PHY_PARALLEL:
@@ -2141,15 +2136,9 @@
 		break;
 
 	default:
-<<<<<<< HEAD
-		dev_warn(dev, "%s: invalid interface %u\n",
-			 to_of_node(fwnode)->full_name, vep.base.port);
-		break;
-=======
 		dev_warn(dev, "%pOF: invalid interface %u\n",
 			 to_of_node(fwnode), vep.base.port);
 		return -EINVAL;
->>>>>>> bb176f67
 	}
 
 	return 0;
@@ -2179,12 +2168,7 @@
 			continue;
 		}
 
-<<<<<<< HEAD
-		if (isp_fwnode_parse(dev, fwnode, isd))
-			goto error;
-=======
 		notifier->subdevs[notifier->num_subdevs] = &isd->asd;
->>>>>>> bb176f67
 
 		isd->asd.match.fwnode.fwnode =
 			fwnode_graph_get_remote_port_parent(fwnode);
