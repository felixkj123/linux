--- conflicted
+++ resolved
@@ -39,15 +39,8 @@
 #define HNS_ROCE_VLAN_SL_BIT_MASK	7
 #define HNS_ROCE_VLAN_SL_SHIFT		13
 
-<<<<<<< HEAD
-struct ib_ah *hns_roce_create_ah(struct ib_pd *ibpd,
-				 struct rdma_ah_attr *ah_attr,
-				 u32 flags,
-				 struct ib_udata *udata)
-=======
 int hns_roce_create_ah(struct ib_ah *ibah, struct rdma_ah_attr *ah_attr,
 		       u32 flags, struct ib_udata *udata)
->>>>>>> 0ecfebd2
 {
 	struct hns_roce_dev *hr_dev = to_hr_dev(ibah->device);
 	const struct ib_gid_attr *gid_attr;
@@ -114,11 +107,7 @@
 	return 0;
 }
 
-<<<<<<< HEAD
-int hns_roce_destroy_ah(struct ib_ah *ah, u32 flags)
-=======
 void hns_roce_destroy_ah(struct ib_ah *ah, u32 flags)
->>>>>>> 0ecfebd2
 {
 	return;
 }